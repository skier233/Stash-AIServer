// AIButton (MinimalAIButton)
// Contract:
//  - Provides a single floating/contextual button that lists available AI actions for current page context.
//  - No polling: actions fetched on open + context change; task progress via shared websocket + global cache.
//  - Supports multiple concurrent parent/controller tasks; shows aggregate count or single progress ring.
//  - Exposes global aliases: window.AIButton & window.MinimalAIButton for integrations to mount.
//  - Debug logging gated by window.AIDebug = true.
//  - Assumes backend REST under /api/v1 and websocket under /api/v1/ws/tasks (with legacy fallback /ws/tasks).
//  - Only parent/controller task IDs are tracked in activeTasks; child task events still drive progress inference.

interface PageContext {
  page: string;
  entityId: string | null;
  isDetailView: boolean;
  contextLabel: string;
  detailLabel: string;
  selectedIds?: string[];
  visibleIds?: string[];
}

interface AIAction {
  id: string;
  label: string;
  service: string;
  result_kind?: string;
}

// Result types for AI actions
interface SingleSceneTagResult {
  scene_id: number;
  status: string;
  message: string;
  scene_tags?: {
    applied: (string | number)[];
    removed: (string | number)[];
  };
  summary?: string;
  markers_applied?: number;
  tags_applied: number;
  tags_removed?: number;
  processed_ids?: number[];
  failed_ids?: number[];
}

interface MultipleScenesTagResult {
  status: string;
  message: string;
  scenes_requested?: number;
  scenes_completed: number;
  scenes_failed?: number;
  spawned?: string[];
  count?: number;
  held?: boolean;
}

type AITaskResult = SingleSceneTagResult | MultipleScenesTagResult | any;

interface AITaskEvent {
  id: string;
  status: string;
  result?: AITaskResult;
  error?: string;
  group_id?: string | null;
  action_id?: string;
  service?: string;
}

// ---- Toast notification system ----
interface ToastOptions {
  message: string;
  type?: "success" | "error";
  link?: { url: string; text: string };
  timeout?: number;
  fullDetails?: any; // Full backend payload to show in modal
}

const showFullDetailsModal = (payload: any, type: "success" | "error" = "success") => {
  const modalId = `ai-details-modal-${Date.now()}`;
  const overlay = document.createElement("div");
  overlay.id = modalId;
  overlay.style.cssText = `
    position: fixed;
    top: 0;
    left: 0;
    right: 0;
    bottom: 0;
    background: rgba(0, 0, 0, 0.7);
    z-index: 20000;
    display: flex;
    align-items: center;
    justify-content: center;
    animation: fadeIn 0.2s ease-out;
  `;

  const modal = document.createElement("div");
  modal.style.cssText = `
    background: #1a1a1a;
    border: 1px solid ${type === "success" ? "rgba(72, 180, 97, 0.3)" : "rgba(220, 53, 69, 0.3)"};
    border-radius: 8px;
    padding: 24px;
    max-width: 80vw;
    max-height: 80vh;
    overflow: auto;
    box-shadow: 0 8px 32px rgba(0, 0, 0, 0.5);
    animation: slideUp 0.3s ease-out;
  `;

  const header = document.createElement("div");
  header.style.cssText = `
    display: flex;
    justify-content: space-between;
    align-items: center;
    margin-bottom: 16px;
    padding-bottom: 12px;
    border-bottom: 1px solid rgba(255, 255, 255, 0.1);
  `;

  const title = document.createElement("h3");
  title.textContent = "Full Details";
  title.style.cssText = `
    margin: 0;
    color: ${type === "success" ? "#d4edda" : "#f8d7da"};
    font-size: 18px;
    font-weight: 600;
  `;

  const closeButton = document.createElement("button");
  closeButton.textContent = "×";
  closeButton.style.cssText = `
    background: transparent;
    border: none;
    color: ${type === "success" ? "#d4edda" : "#f8d7da"};
    font-size: 28px;
    font-weight: bold;
    line-height: 1;
    padding: 0;
    width: 32px;
    height: 32px;
    cursor: pointer;
    display: flex;
    align-items: center;
    justify-content: center;
    opacity: 0.8;
    transition: opacity 0.2s;
  `;
  closeButton.onmouseenter = () => {
    closeButton.style.opacity = "1";
  };
  closeButton.onmouseleave = () => {
    closeButton.style.opacity = "0.8";
  };

  const content = document.createElement("pre");
  content.style.cssText = `
    margin: 0;
    color: #e0e0e0;
    font-size: 13px;
    line-height: 1.5;
    white-space: pre-wrap;
    word-wrap: break-word;
    font-family: 'Courier New', monospace;
    background: rgba(0, 0, 0, 0.3);
    padding: 16px;
    border-radius: 4px;
    overflow-x: auto;
  `;
  content.textContent = JSON.stringify(payload, null, 2);

  const closeModal = () => {
    overlay.style.animation = "fadeOut 0.2s ease-out";
    modal.style.animation = "slideDown 0.3s ease-out";
    setTimeout(() => {
      if (overlay.parentNode) {
        overlay.parentNode.removeChild(overlay);
      }
    }, 300);
  };

  closeButton.onclick = closeModal;
  overlay.onclick = (e) => {
    if (e.target === overlay) closeModal();
  };

  header.appendChild(title);
  header.appendChild(closeButton);
  modal.appendChild(header);
  modal.appendChild(content);
  overlay.appendChild(modal);

  // Add modal animations if not already present
  if (!document.getElementById("ai-modal-styles")) {
    const style = document.createElement("style");
    style.id = "ai-modal-styles";
    style.textContent = `
      @keyframes fadeIn {
        from { opacity: 0; }
        to { opacity: 1; }
      }
      @keyframes fadeOut {
        from { opacity: 1; }
        to { opacity: 0; }
      }
      @keyframes slideUp {
        from {
          transform: translateY(20px);
          opacity: 0;
        }
        to {
          transform: translateY(0);
          opacity: 1;
        }
      }
      @keyframes slideDown {
        from {
          transform: translateY(0);
          opacity: 1;
        }
        to {
          transform: translateY(20px);
          opacity: 0;
        }
      }
    `;
    document.head.appendChild(style);
  }

  document.body.appendChild(overlay);
};

const showToast = (options: ToastOptions) => {
  const { message, type = "success", link, timeout, fullDetails } = options;
  const toastId = `ai-toast-${Date.now()}`;
  const toast = document.createElement("div");
  toast.id = toastId;
  toast.style.cssText = `
    position: fixed;
    top: 20px;
    right: 20px;
    background: ${type === "success" ? "#2d5016" : "#5a1a1a"};
    color: ${type === "success" ? "#d4edda" : "#f8d7da"};
    padding: 12px 20px;
    border-radius: 6px;
    box-shadow: 0 4px 12px rgba(0, 0, 0, 0.3);
    z-index: 10000;
    font-size: 14px;
    line-height: 1.4;
    max-width: 400px;
    word-wrap: break-word;
    animation: slideIn 0.3s ease-out;
    border: 1px solid ${type === "success" ? "rgba(72, 180, 97, 0.3)" : "rgba(220, 53, 69, 0.3)"};
    display: flex;
    flex-direction: column;
    gap: 8px;
  `;

  // Add animation keyframes if not already present
  if (!document.getElementById("ai-toast-styles")) {
    const style = document.createElement("style");
    style.id = "ai-toast-styles";
    style.textContent = `
      @keyframes slideIn {
        from {
          transform: translateX(100%);
          opacity: 0;
        }
        to {
          transform: translateX(0);
          opacity: 1;
        }
      }
      @keyframes slideOut {
        from {
          transform: translateX(0);
          opacity: 1;
        }
        to {
          transform: translateX(100%);
          opacity: 0;
        }
      }
    `;
    document.head.appendChild(style);
  }

  // Create dismiss button
  const dismissButton = document.createElement("button");
  dismissButton.textContent = "×";
  dismissButton.style.cssText = `
    background: transparent;
    border: none;
    color: ${type === "success" ? "#d4edda" : "#f8d7da"};
    font-size: 20px;
    font-weight: bold;
    line-height: 1;
    padding: 0;
    width: 20px;
    height: 20px;
    cursor: pointer;
    display: flex;
    align-items: center;
    justify-content: center;
    flex-shrink: 0;
    opacity: 0.8;
    transition: opacity 0.2s;
  `;
  dismissButton.onmouseenter = () => {
    dismissButton.style.opacity = "1";
  };
  dismissButton.onmouseleave = () => {
    dismissButton.style.opacity = "0.8";
  };

  // Create top row container (message + link + dismiss button)
  const topRow = document.createElement("div");
  topRow.style.cssText = `
    display: flex;
    align-items: center;
    gap: 12px;
    flex: 1;
  `;

  // Create message container
  const messageContainer = document.createElement("div");
  messageContainer.style.cssText = `
    flex: 1;
    word-wrap: break-word;
    display: flex;
    gap: 8px;
    align-items: center;
  `;

  const messageText = document.createElement("div");
  messageText.textContent = message;
  messageContainer.appendChild(messageText);

  // Add link if provided
  if (link) {
    const linkElement = document.createElement("a");
    linkElement.href = link.url;
    linkElement.textContent = link.text;
    linkElement.style.cssText = `
      color: ${type === "success" ? "#90ee90" : "#ffb3b3"};
      text-decoration: underline;
      cursor: pointer;
      font-weight: 500;
    `;
    linkElement.onmouseenter = () => {
      linkElement.style.opacity = "0.8";
    };
    linkElement.onmouseleave = () => {
      linkElement.style.opacity = "1";
    };
    messageContainer.appendChild(linkElement);
  }

  topRow.appendChild(messageContainer);
  topRow.appendChild(dismissButton);

  // Add "show full details" button if fullDetails provided (on separate row)
  if (fullDetails !== undefined) {
    const detailsButton = document.createElement("button");
    detailsButton.textContent = "show full details";
    detailsButton.style.cssText = `
      background: transparent;
      border: 1px solid ${type === "success" ? "#90ee90" : "#ffb3b3"};
      color: ${type === "success" ? "#90ee90" : "#ffb3b3"};
      padding: 6px 12px;
      border-radius: 4px;
      cursor: pointer;
      font-size: 12px;
      font-weight: 500;
      width: 100%;
      transition: background 0.2s, opacity 0.2s;
    `;
    detailsButton.onmouseenter = () => {
      detailsButton.style.background = type === "success" ? "rgba(144, 238, 144, 0.2)" : "rgba(255, 179, 179, 0.2)";
    };
    detailsButton.onmouseleave = () => {
      detailsButton.style.background = "transparent";
    };
    detailsButton.onclick = (e) => {
      e.stopPropagation();
      showFullDetailsModal(fullDetails, type);
    };
    toast.appendChild(topRow);
    toast.appendChild(detailsButton);
  } else {
    toast.appendChild(topRow);
  }

  document.body.appendChild(toast);

  // Dismiss function
  let dismissTimeout: number | null = null;
  const dismissToast = () => {
    if (dismissTimeout) {
      clearTimeout(dismissTimeout);
      dismissTimeout = null;
    }
    toast.style.animation = "slideOut 0.3s ease-out";
    setTimeout(() => {
      if (toast.parentNode) {
        toast.parentNode.removeChild(toast);
      }
    }, 300);
  };

  dismissButton.onclick = dismissToast;

  // Auto-dismiss after timeout if provided
  if (timeout && timeout > 0) {
    dismissTimeout = window.setTimeout(() => {
      dismissToast();
    }, timeout);
  }
};

// ---- Small internal helpers (pure / non-visual) ----
const sanitizeBackendBase = (value: string | undefined | null): string => {
  if (typeof value !== "string") return "";
  const trimmed = value.trim();
  if (!trimmed) return "";
  const cleaned = trimmed.replace(/\/$/, "");
  try {
    if (typeof location !== "undefined" && location.origin) {
      const origin = location.origin.replace(/\/$/, "");
      if (cleaned === origin) return "";
    }
  } catch {}
  return cleaned;
};

const getBackendBase = () => {
  const fn = (window as any).AIDefaultBackendBase;
  if (typeof fn !== "function")
    throw new Error(
      "AIDefaultBackendBase not initialized. Ensure backendBase is loaded first.",
    );
  return sanitizeBackendBase(fn());
};
const debugEnabled = () => !!(window as any).AIDebug;
const dlog = (...a: any[]) => {
  if (debugEnabled()) console.log("[AIButton]", ...a);
};

const getSharedApiKey = () => {
  try {
    const helper = (window as any).AISharedApiKeyHelper;
    if (helper && typeof helper.get === "function") {
      const value = helper.get();
      if (typeof value === "string") return value.trim();
    }
  } catch {}
  const raw = (window as any).AI_SHARED_API_KEY;
  return typeof raw === "string" ? raw.trim() : "";
};

const withSharedHeaders = (init?: RequestInit): RequestInit => {
  const helper = (window as any).AISharedApiKeyHelper;
  if (helper && typeof helper.withHeaders === "function") {
    return helper.withHeaders(init || {});
  }
  const key = getSharedApiKey();
  if (!key) return init || {};
  const next: RequestInit = { ...(init || {}) };
  const headers = new Headers(init?.headers || {});
  headers.set("x-ai-api-key", key);
  next.headers = headers;
  return next;
};

const appendSharedKeyQuery = (url: string): string => {
  const helper = (window as any).AISharedApiKeyHelper;
  if (helper && typeof helper.appendQuery === "function") {
    return helper.appendQuery(url);
  }
  const key = getSharedApiKey();
  if (!key) return url;
  const hasProto = /^https?:\/\//i.test(url) || /^wss?:\/\//i.test(url);
  try {
    const resolved = new URL(url, hasProto ? undefined : window.location?.origin || undefined);
    resolved.searchParams.set("api_key", key);
    return resolved.toString();
  } catch {
    const sep = url.includes("?") ? "&" : "?";
    return `${url}${sep}api_key=${encodeURIComponent(key)}`;
  }
};
const parseActionsChanged = (prev: AIAction[] | null, next: AIAction[]) => {
  if (!prev || prev.length !== next.length) return true;
  for (let i = 0; i < next.length; i++) {
    const p = prev[i];
    const n = next[i];
    if (p.id !== n.id || p.label !== n.label || p.result_kind !== n.result_kind)
      return true;
  }
  return false;
};
const computeSingleProgress = (activeIds: string[]): number | null => {
  if (activeIds.length !== 1) return null;
  try {
    const g: any = window as any;
    const tid = activeIds[0];
    const cache = g.__AI_TASK_CACHE__ || {};
    const tasks = Object.values(cache) as any[];
    const children = tasks.filter((t) => t.group_id === tid);
    if (!children.length) return 0; // show ring at 0%, matches previous UX
    let done = 0,
      running = 0,
      queued = 0,
      failed = 0,
      cancelled = 0; // cancelled intentionally excluded from denominator
    for (const c of children) {
      switch (c.status) {
        case "completed":
          done++;
          break;
        case "running":
          running++;
          break;
        case "queued":
          queued++;
          break;
        case "failed":
          failed++;
          break;
        case "cancelled":
          cancelled++;
          break;
      }
    }
    const effectiveTotal = done + running + queued + failed;
    if (!effectiveTotal) return 0;
    const weighted = done + failed + running * 0.5;
    return Math.min(1, weighted / effectiveTotal);
  } catch {
    return null;
  }
};

const ensureTaskWebSocket = (backendBase: string) => {
  const g: any = window as any;
  dlog("ensureWS invoked");
  if (g.__AI_TASK_WS__ && g.__AI_TASK_WS__.readyState === 1)
    return g.__AI_TASK_WS__;
  if (g.__AI_TASK_WS_INIT__) return g.__AI_TASK_WS__;
  g.__AI_TASK_WS_INIT__ = true;
  const base = backendBase.replace(/^http/, "ws");
  const paths = [`${base}/api/v1/ws/tasks`, `${base}/ws/tasks`].map((candidate) => appendSharedKeyQuery(candidate));
  for (const url of paths) {
    try {
      dlog("Attempt WS connect", url);
      const sock = new WebSocket(url);
      g.__AI_TASK_WS__ = sock;
      wireSocket(sock);
      return sock;
    } catch (e) {
      if (debugEnabled())
        console.warn("[AIButton] WS connect failed candidate", url, e);
    }
  }
  g.__AI_TASK_WS_INIT__ = false;
  return null;
};

function wireSocket(sock: WebSocket) {
  const g: any = window as any;
  if (!g.__AI_TASK_WS_LISTENERS__) g.__AI_TASK_WS_LISTENERS__ = {};
  if (!g.__AI_TASK_ANY_LISTENERS__) g.__AI_TASK_ANY_LISTENERS__ = [];
  if (!g.__AI_TASK_CACHE__) g.__AI_TASK_CACHE__ = {};
  sock.onopen = () => {
    dlog("WS open", sock.url);
  };
  sock.onmessage = (evt: MessageEvent) => {
    dlog("WS raw message", evt.data);
    try {
      const m = JSON.parse(evt.data);
      const task = m.task || m.data?.task || m.data || m;
      if (!task?.id) {
        dlog("Message without task id ignored", m);
        return;
      }
      g.__AI_TASK_CACHE__[task.id] = task;
      const ls = g.__AI_TASK_WS_LISTENERS__[task.id];
      if (ls) ls.forEach((fn: any) => fn(task));
      const anyLs = g.__AI_TASK_ANY_LISTENERS__;
      if (anyLs && anyLs.length)
        anyLs.forEach((fn: any) => {
          try {
            fn(task);
          } catch {}
        });
    } catch (err) {
      if (debugEnabled())
        console.error("[AIButton] Failed parse WS message", err);
    }
  };
  const cleanup = (ev?: any) => {
    if (debugEnabled())
      console.warn("[AIButton] WS closed/error", ev?.code, ev?.reason);
    if ((window as any).__AI_TASK_WS__ === sock)
      (window as any).__AI_TASK_WS__ = null;
    (window as any).__AI_TASK_WS_INIT__ = false;
  };
  sock.onclose = cleanup;
  sock.onerror = cleanup;
}

const MinimalAIButton = () => {
  const React: any = (window as any).PluginApi?.React || (window as any).React;
  if (!React) {
    console.error("[AIButton] React not found on window.PluginApi.React");
    return null;
  }
  const pageAPI: any = (window as any).AIPageContext;
  if (!pageAPI) {
    console.error("[AIButton] AIPageContext missing on window");
    return null;
  }

  const [context, setContext] = React.useState(pageAPI.get() as PageContext);
  const [showTooltip, setShowTooltip] = React.useState(false);
  const [openMenu, setOpenMenu] = React.useState(false);
  const [loadingActions, setLoadingActions] = React.useState(false);
  const [actions, setActions] = React.useState([] as AIAction[]);
  const [activeTasks, setActiveTasks] = React.useState([] as string[]);
  const [recentlyFinished, setRecentlyFinished] = React.useState(
    [] as string[],
  ); // retained for potential future UX
  const [backendBase, setBackendBase] = React.useState(() => getBackendBase());
  React.useEffect(() => {
    const updateBase = (event?: Event) => {
      const customEvent = event as
        | CustomEvent<string | null | undefined>
        | undefined;
      const detail = customEvent?.detail;
      if (typeof detail === "string") {
        setBackendBase(sanitizeBackendBase(detail));
      } else {
        setBackendBase(getBackendBase());
      }
    };
    updateBase();
    window.addEventListener(
      "AIBackendBaseUpdated",
      updateBase as EventListener,
    );
    return () =>
      window.removeEventListener(
        "AIBackendBaseUpdated",
        updateBase as EventListener,
      );
  }, []);
  const actionsRef: { current: AIAction[] | null } = React.useRef(null);

  React.useEffect(
    () => pageAPI.subscribe((ctx: PageContext) => setContext(ctx)),
    [],
  );

  const refetchActions = React.useCallback(
    async (ctx: PageContext, opts: { silent?: boolean } = {}) => {
      if (!backendBase) {
        if (!opts.silent) setLoadingActions(false);
        setActions([]);
        return;
      }
      if (!opts.silent) setLoadingActions(true);
      try {
        const res = await fetch(
          `${backendBase}/api/v1/actions/available`,
          withSharedHeaders({
            method: "POST",
            headers: { "Content-Type": "application/json" },
            body: JSON.stringify({
              context: {
                page: ctx.page,
                entityId: ctx.entityId,
                isDetailView: ctx.isDetailView,
                selectedIds: ctx.selectedIds || [],
                visibleIds: ctx.visibleIds || [],
              },
            }),
          }),
        );
        if (!res.ok) throw new Error("Failed to load actions");
        const data: AIAction[] = await res.json();
        if (parseActionsChanged(actionsRef.current, data)) {
          actionsRef.current = data;
          setActions(data);
        }
      } catch {
        if (!opts.silent) setActions([]);
      } finally {
        if (!opts.silent) setLoadingActions(false);
      }
    },
    [backendBase],
  );
  React.useEffect(() => {
    refetchActions(context);
  }, [context, refetchActions]);
  const executeAction = React.useCallback(
    async (actionId: string) => {
      dlog("Execute action", actionId, "context", context);
      ensureTaskWebSocket(backendBase);
      try {
        const g: any = window as any;
        let liveContext: PageContext = context;
        try {
          if (pageAPI.forceRefresh) pageAPI.forceRefresh();
          if (pageAPI.get) {
            liveContext = pageAPI.get();
            setContext(liveContext);
          }
        } catch {
          /* fall back to current state */
        }
        const actionMeta = actionsRef.current?.find((a) => a.id === actionId);
        const resultKind = actionMeta?.result_kind || "none";
        const res = await fetch(
          `${backendBase}/api/v1/actions/submit`,
          withSharedHeaders({
            method: "POST",
            headers: { "Content-Type": "application/json" },
            body: JSON.stringify({
              action_id: actionId,
              context: {
                page: liveContext.page,
                entityId: liveContext.entityId,
                isDetailView: liveContext.isDetailView,
                selectedIds: liveContext.selectedIds || [],
                visibleIds: liveContext.visibleIds || [],
              },
              params: {},
            }),
          }),
        );
      if (!res.ok) {
        let message = "Submit failed";
        try {
          const err = await res.json();
          if (err?.detail) {
            if (typeof err.detail === "string") {
              message = err.detail;
            } else if (typeof err.detail?.message === "string") {
              message = err.detail.message;
            }
          }
        } catch {}
        throw new Error(message);
      }
      // Close menu and show success toast after successful POST
      setOpenMenu(false);
      const toastMsg = `Action ${actionId} started`;
      showToast({ message: toastMsg, type: "success", timeout: 1500 });
      const { task_id: taskId } = await res.json();
      if (!g.__AI_TASK_WS_LISTENERS__) g.__AI_TASK_WS_LISTENERS__ = {};
      if (!g.__AI_TASK_WS_LISTENERS__[taskId])
        g.__AI_TASK_WS_LISTENERS__[taskId] = [];
      setActiveTasks((prev: string[]) =>
        prev.includes(taskId) ? prev : [...prev, taskId],
      );
      const finalize = (t: AITaskEvent) => {
        if (t.status === "completed") {
          if (resultKind === "dialog" || resultKind === "notification") {
            const result = t.result;
            let message = "";

            // Check if it's a single scene result
            if (
              result &&
              typeof result === "object" &&
              "scene_id" in result &&
              "tags_applied" in result
            ) {
              const singleResult = result as SingleSceneTagResult;
              const tagsCount = singleResult.tags_applied || 0;
              const sceneId = singleResult.scene_id;
              console.log("got single tag results", singleResult);
              message = `Applied ${tagsCount} tag${tagsCount !== 1 ? "s" : ""} to scene`;

              // Construct scene URL from current origin
              const sceneUrl = `${window.location.origin}/scenes/${sceneId}/`;
              showToast({ message, type: "success", link: { url: sceneUrl, text: "view" }, fullDetails: t.result });
              return; // Early return to avoid showing toast twice
            }
            // Check if it's a multiple scenes result
            else if (
              result &&
              typeof result === "object" &&
              "scenes_completed" in result
            ) {
              const multiResult = result as MultipleScenesTagResult;
              const scenesCount = multiResult.scenes_completed || 0;
              const scenesFailed = multiResult.scenes_failed || 0;
              console.log("got multiple tag results", multiResult);
              let messageSuccessPart = `${scenesCount} scene${scenesCount !== 1 ? "s" : ""} tagged`;
              let messageFailedPart = `${scenesFailed} scene${scenesFailed !== 1 ? "s" : ""} failed`;
              let fullMessage = "";
              if (scenesFailed > 0 && scenesCount > 0) {
                fullMessage = `${messageSuccessPart}, ${messageFailedPart}`;
              } else if (scenesFailed > 0) {
                fullMessage = messageFailedPart;
              } else {
                fullMessage = messageSuccessPart;
              }
              message = fullMessage;

              // No link for multi-scene tagging (no way to construct list page from array of IDs)
              showToast({ message, type: "success", fullDetails: t.result });
              return; // Early return to avoid showing toast twice
            }
            // Fallback for other result types
            else {
              message = `Action ${actionId} completed`;
            }

            if (message) {
              showToast({ message, type: "success", fullDetails: t.result });
            }
          }
        } else if (t.status === "failed") {
          showToast({
            message: `Action ${actionId} failed: ${t.error || "unknown error"}. Is the nsfw_ai_model_server (usually port 8000) running?`,
            type: "error",
            fullDetails: { error: t.error, task: t },
          });
        }
        setActiveTasks((prev: string[]) =>
          prev.filter((id: string) => id !== t.id),
        );
        setRecentlyFinished((prev: string[]) => [t.id, ...prev].slice(0, 20));
      };
      const listener = (t: AITaskEvent) => {
        if (t.id !== taskId) return;
        if (["completed", "failed", "cancelled"].includes(t.status)) {
          finalize(t);
          g.__AI_TASK_WS_LISTENERS__[taskId] = (
            g.__AI_TASK_WS_LISTENERS__[taskId] || []
          ).filter((fn: any) => fn !== listener);
        }
      };
      g.__AI_TASK_WS_LISTENERS__[taskId].push(listener);
      if (g.__AI_TASK_CACHE__?.[taskId]) listener(g.__AI_TASK_CACHE__[taskId]);
<<<<<<< HEAD
      } catch (e: any) {
        setOpenMenu(false);
        showToast({
          message: `Action ${actionId} failed: ${e.message}. Is the nsfw_ai_model_server (usually port 8000) running?`,
          type: "error",
        });
      }
    },
    [backendBase, context, pageAPI],
  );
=======
    } catch (e: any) {
      setOpenMenu(false);
      showToast({
        message: `Action ${actionId} failed: ${e.message}. Is the nsfw_ai_model_server (usually port 8000) running?`,
        type: "error",
        fullDetails: { error: e.message, stack: e.stack },
      });
    }
  };
>>>>>>> 5e95041d

  // Any-task listener for progress updates
  React.useEffect(() => {
    const g: any = window as any;
    if (!g.__AI_TASK_ANY_LISTENERS__) g.__AI_TASK_ANY_LISTENERS__ = [];
    const listener = (t: any) => {
      if (!activeTasks.length) return;
      if (activeTasks.includes(t.id) || activeTasks.includes(t.group_id))
        setProgressVersion((v: number) => v + 1);
    };
    g.__AI_TASK_ANY_LISTENERS__.push(listener);
    return () => {
      g.__AI_TASK_ANY_LISTENERS__ = (g.__AI_TASK_ANY_LISTENERS__ || []).filter(
        (fn: any) => fn !== listener,
      );
    };
  }, [activeTasks]);
  const [progressVersion, setProgressVersion] = React.useState(0); // triggers re-render on child task activity

  const singleProgress = computeSingleProgress(activeTasks);
  const progressPct =
    singleProgress != null ? Math.round(singleProgress * 100) : null;
  const toggleMenu = () => {
    if (!openMenu) {
      let liveContext: PageContext = context;
      try {
        if (pageAPI.forceRefresh) pageAPI.forceRefresh();
        if (pageAPI.get) {
          liveContext = pageAPI.get();
          setContext(liveContext);
        }
      } catch {
        /* best effort */
      }
      refetchActions(liveContext, { silent: true });
    }
    setOpenMenu((o: boolean) => !o);
  };
  const getButtonIcon = () => {
    switch (context.page) {
      case "scenes":
        return "🎬";
      case "galleries":
      case "images":
        return "🖼️";
      case "performers":
        return "⭐";
      default:
        return "🤖";
    }
  };

  // Map page keys to more compact labels where necessary (e.g. 'performers' -> 'Actors')
  const getButtonLabel = () => {
    if (!context || !context.page) return "AI";
    switch (context.page) {
      case "performers":
        return "Actors";
      default:
        return context.page;
    }
  };

  const colorClass = context.isDetailView
    ? "ai-btn--detail"
    : `ai-btn--${context.page}`;

  // Build children (unchanged structure / classes)
  const elems: any[] = [];
  const activeCount = activeTasks.length;
  const progressRing =
    singleProgress != null && activeCount === 1
      ? React.createElement("div", {
          key: "ring",
          className: "ai-btn__progress-ring",
          style: { ["--ai-progress" as any]: `${progressPct}%` },
        })
      : null;
  elems.push(
    React.createElement(
      "button",
      {
        key: "ai-btn",
        className:
          `ai-btn ${colorClass}` +
          (singleProgress != null ? " ai-btn--progress" : ""),
        onClick: toggleMenu,
        onMouseEnter: () => setShowTooltip(true),
        onMouseLeave: () => setShowTooltip(false),
        disabled: loadingActions,
      },
      [
        progressRing,
        React.createElement(
          "div",
          { key: "icon", className: "ai-btn__icon" },
          activeCount === 0
            ? getButtonIcon()
            : activeCount === 1 && progressPct != null
              ? `${progressPct}%`
              : "⏳",
        ),
        React.createElement(
          "div",
          { key: "lbl", className: "ai-btn__label" },
          String(getButtonLabel() || "AI").toUpperCase(),
        ),
        activeCount > 1 &&
          React.createElement(
            "span",
            { key: "badge", className: "ai-btn__badge" },
            String(activeCount),
          ),
      ],
    ),
  );

  if (showTooltip && !openMenu) {
    elems.push(
      React.createElement("div", { key: "tip", className: "ai-btn__tooltip" }, [
        React.createElement(
          "div",
          { key: "main", className: "ai-btn__tooltip-main" },
          context.contextLabel,
        ),
        React.createElement(
          "div",
          { key: "detail", className: "ai-btn__tooltip-detail" },
          context.detailLabel || "",
        ),
        context.entityId &&
          React.createElement(
            "div",
            { key: "id", className: "ai-btn__tooltip-id" },
            `ID: ${context.entityId}`,
          ),
        context.selectedIds?.length &&
          React.createElement(
            "div",
            { key: "sel", className: "ai-btn__tooltip-sel" },
            `Selected: ${context.selectedIds.length}`,
          ),
      ]),
    );
  }

  if (openMenu) {
    elems.push(
      React.createElement(
        "div",
        { key: "menu", className: "ai-actions-menu" },
        [
          loadingActions &&
            React.createElement(
              "div",
              { key: "loading", className: "ai-actions-menu__status" },
              "Loading actions...",
            ),
          !loadingActions &&
            actions.length === 0 &&
            React.createElement(
              "div",
              { key: "none", className: "ai-actions-menu__status" },
              "No actions",
            ),
          !loadingActions &&
            actions.map((a: any) =>
              React.createElement(
                "button",
                {
                  key: a.id,
                  onClick: () => executeAction(a.id),
                  className: "ai-actions-menu__item",
                },
                [
                  React.createElement(
                    "span",
                    { key: "svc", className: "ai-actions-menu__svc" },
                    a.service?.toUpperCase?.() || a.service,
                  ),
                  React.createElement(
                    "span",
                    { key: "albl", style: { flexGrow: 1 } },
                    a.label,
                  ),
                  a.result_kind === "dialog" &&
                    React.createElement(
                      "span",
                      { key: "rk", className: "ai-actions-menu__rk" },
                      "↗",
                    ),
                ],
              ),
            ),
        ],
      ),
    );
  }

  return React.createElement(
    "div",
    {
      className: "minimal-ai-button",
      style: { position: "relative", display: "inline-block" },
    },
    elems,
  );
};

(window as any).MinimalAIButton = MinimalAIButton;
(window as any).AIButton = MinimalAIButton; // alias for integrations expecting AIButton
if (!(window as any).__AI_BUTTON_LOADED__) {
  (window as any).__AI_BUTTON_LOADED__ = true;
  if ((window as any).AIDebug)
    console.log("[AIButton] Component loaded and globals registered");
}
export default MinimalAIButton;<|MERGE_RESOLUTION|>--- conflicted
+++ resolved
@@ -843,7 +843,6 @@
       };
       g.__AI_TASK_WS_LISTENERS__[taskId].push(listener);
       if (g.__AI_TASK_CACHE__?.[taskId]) listener(g.__AI_TASK_CACHE__[taskId]);
-<<<<<<< HEAD
       } catch (e: any) {
         setOpenMenu(false);
         showToast({
@@ -854,17 +853,6 @@
     },
     [backendBase, context, pageAPI],
   );
-=======
-    } catch (e: any) {
-      setOpenMenu(false);
-      showToast({
-        message: `Action ${actionId} failed: ${e.message}. Is the nsfw_ai_model_server (usually port 8000) running?`,
-        type: "error",
-        fullDetails: { error: e.message, stack: e.stack },
-      });
-    }
-  };
->>>>>>> 5e95041d
 
   // Any-task listener for progress updates
   React.useEffect(() => {
